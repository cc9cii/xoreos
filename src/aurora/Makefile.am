--- conflicted
+++ resolved
@@ -8,21 +8,15 @@
                  keyfile.h \
                  biffile.h \
                  resman.h \
-<<<<<<< HEAD
-                 talktable.h
-=======
+                 talktable.h \
                  locstring.h \
                  gfffile.h
->>>>>>> e1d8cc7e
 
 libaurora_la_SOURCES = util.cpp \
                        aurorafile.cpp \
                        keyfile.cpp \
                        biffile.cpp \
                        resman.cpp \
-<<<<<<< HEAD
-                       talktable.cpp
-=======
+                       talktable.cpp \
                        locstring.cpp \
-                       gfffile.cpp
->>>>>>> e1d8cc7e
+                       gfffile.cpp