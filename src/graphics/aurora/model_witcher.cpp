/* xoreos - A reimplementation of BioWare's Aurora engine
 *
 * xoreos is the legal property of its developers, whose names
 * can be found in the AUTHORS file distributed with this source
 * distribution.
 *
 * xoreos is free software; you can redistribute it and/or
 * modify it under the terms of the GNU General Public License
 * as published by the Free Software Foundation; either version 3
 * of the License, or (at your option) any later version.
 *
 * xoreos is distributed in the hope that it will be useful,
 * but WITHOUT ANY WARRANTY; without even the implied warranty of
 * MERCHANTABILITY or FITNESS FOR A PARTICULAR PURPOSE. See the
 * GNU General Public License for more details.
 *
 * You should have received a copy of the GNU General Public License
 * along with xoreos. If not, see <http://www.gnu.org/licenses/>.
 */

/** @file
 *  Loading MDB files found in The Witcher
 */

<<<<<<< HEAD
#ifndef _MSC_VER
// Disable the "unused variable" warnings while most stuff is still stubbed
#pragma GCC diagnostic ignored "-Wunused-variable"
#pragma GCC diagnostic ignored "-Wunused-but-set-variable"
#endif
=======
/* Based in parts on the binary MDL specs by Torlack
 * (<https://github.com/xoreos/xoreos-docs/tree/master/specs/torlack>)
 * and the code of Michael_DarkAngel's twMax importer script
 * (<http://www.tbotr.net/modules.php?mod=Downloads&op=download&sid=3&ssid=3&dlid=19>).
 */
>>>>>>> e6eec3fb

#include "src/common/error.h"
#include "src/common/maths.h"
#include "src/common/stream.h"
#include "src/common/encoding.h"

#include "src/aurora/types.h"
#include "src/aurora/resman.h"

#include "src/graphics/aurora/model_witcher.h"

// Disable the "unused variable" warnings while most stuff is still stubbed
IGNORE_UNUSED_VARIABLES

namespace Graphics {

namespace Aurora {

enum NodeType {
	kNodeTypeNode         = 0x00000001,
	kNodeTypeLight        = 0x00000003,
	kNodeTypeEmitter      = 0x00000005,
	kNodeTypeCamera       = 0x00000009,
	kNodeTypeReference    = 0x00000011,
	kNodeTypeTrimesh      = 0x00000021,
	kNodeTypeSkin         = 0x00000061,
	kNodeTypeAABB         = 0x00000221,
	kNodeTypeTrigger      = 0x00000421,
	kNodeTypeSectorInfo   = 0x00001001,
	kNodeTypeWalkmesh     = 0x00002001,
	kNodeTypeDanglyNode   = 0x00004001,
	kNodeTypeTexturePaint = 0x00008001,
	kNodeTypeSpeedTree    = 0x00010001,
	kNodeTypeChain        = 0x00020001,
	kNodeTypeCloth        = 0x00040001
};

enum NodeControllerType {
	kNodeControllerTypePosition    =  84,
	kNodeControllerTypeOrientation =  96,
	kNodeControllerTypeScale       = 184
};

enum NodeTrimeshControllerType {
	kNodeTrimeshControllerTypeSelfIllumColor = 276,
	kNodeTrimeshControllerTypeAlpha          = 292
};


Model_Witcher::ParserContext::ParserContext(const Common::UString &name) : mdb(0), state(0) {
	mdb = ResMan.getResource(name, ::Aurora::kFileTypeMDB);
	if (!mdb)
		throw Common::Exception("No such MDB \"%s\"", name.c_str());
}

Model_Witcher::ParserContext::~ParserContext() {
	delete mdb;

	clear();
}

void Model_Witcher::ParserContext::clear() {
	for (std::list<ModelNode_Witcher *>::iterator n = nodes.begin(); n != nodes.end(); ++n)
		delete *n;
	nodes.clear();

	delete state;
	state = 0;
}


Model_Witcher::Model_Witcher(const Common::UString &name, ModelType type) : Model(type) {
	_fileName = name;

	ParserContext ctx(name);

	load(ctx);

	finalize();
}

Model_Witcher::~Model_Witcher() {
}

void Model_Witcher::load(ParserContext &ctx) {
	if (ctx.mdb->readByte() != 0) {
		ctx.mdb->seek(0);

		Common::UString type = Common::readString(*ctx.mdb, Common::kEncodingASCII);
		if (type.beginsWith("binarycompositemodel"))
			throw Common::Exception("TODO: binarycompositemodel");

		throw Common::Exception("Not a The Witcher MDB file");
	}

	ctx.mdb->seek(4);

	ctx.fileVersion = ctx.mdb->readUint32LE() & 0x0FFFFFFF;
	if ((ctx.fileVersion != 136) && (ctx.fileVersion != 133))
		throw Common::Exception("Unknown The Witcher MDB version %d", ctx.fileVersion);

	uint32 modelCount = ctx.mdb->readUint32LE();
	if (modelCount != 1)
		throw Common::Exception("Unsupported model count %d in The Witcher MDB", modelCount);

	ctx.mdb->skip(4);

	ctx.modelDataSize = ctx.mdb->readUint32LE();

	ctx.mdb->skip(4);

	ctx.offModelData = 32;

	if (ctx.fileVersion == 133) {
		ctx.offRawData  = ctx.mdb->readUint32LE() + ctx.offModelData;
		ctx.rawDataSize = ctx.mdb->readUint32LE();
		ctx.offTexData  = ctx.offModelData;
		ctx.texDatasize = 0;
	} else {
		ctx.offRawData  = ctx.offModelData;
		ctx.rawDataSize = 0;
		ctx.offTexData  = ctx.mdb->readUint32LE() + ctx.offModelData;
		ctx.texDatasize = ctx.mdb->readUint32LE();
	}

	ctx.mdb->skip(8);

	_name = Common::readStringFixed(*ctx.mdb, Common::kEncodingASCII, 64);

	uint32 offsetRootNode = ctx.mdb->readUint32LE();

	ctx.mdb->skip(32);

	byte type = ctx.mdb->readByte();

	ctx.mdb->skip(3);

	ctx.mdb->skip(48);

	float firstLOD = ctx.mdb->readIEEEFloatLE();
	float lastLOD  = ctx.mdb->readIEEEFloatLE();

	ctx.mdb->skip(16);

	Common::UString detailMap = Common::readStringFixed(*ctx.mdb, Common::kEncodingASCII, 64);

	ctx.mdb->skip(4);

	float scale = ctx.mdb->readIEEEFloatLE();

	Common::UString superModel = Common::readStringFixed(*ctx.mdb, Common::kEncodingASCII, 64);

	ctx.mdb->skip(16);

	newState(ctx);

	ModelNode_Witcher *rootNode = new ModelNode_Witcher(*this);
	ctx.nodes.push_back(rootNode);

	ctx.mdb->seek(ctx.offModelData + offsetRootNode);
	rootNode->load(ctx);

	addState(ctx);
}

void Model_Witcher::newState(ParserContext &ctx) {
	ctx.clear();

	ctx.state = new State;
}

void Model_Witcher::addState(ParserContext &ctx) {
	if (!ctx.state || ctx.nodes.empty()) {
		ctx.clear();
		return;
	}

	for (std::list<ModelNode_Witcher *>::iterator n = ctx.nodes.begin();
	     n != ctx.nodes.end(); ++n) {

		ctx.state->nodeList.push_back(*n);
		ctx.state->nodeMap.insert(std::make_pair((*n)->getName(), *n));

		if (!(*n)->getParent())
			ctx.state->rootNodes.push_back(*n);
	}

	_stateList.push_back(ctx.state);
	_stateMap.insert(std::make_pair(ctx.state->name, ctx.state));

	if (!_currentState)
		_currentState = ctx.state;

	ctx.state = 0;

	ctx.nodes.clear();
}


ModelNode_Witcher::ModelNode_Witcher(Model &model) : ModelNode(model) {
}

ModelNode_Witcher::~ModelNode_Witcher() {
}

void ModelNode_Witcher::load(Model_Witcher::ParserContext &ctx) {
	ctx.mdb->skip(24); // Function pointers

	uint32 inheritColor = ctx.mdb->readUint32LE();
	uint32 nodeNumber   = ctx.mdb->readUint32LE();

	_name = Common::readStringFixed(*ctx.mdb, Common::kEncodingASCII, 64);

	ctx.mdb->skip(8); // Parent pointers

	uint32 childrenOffset, childrenCount;
	Model::readArrayDef(*ctx.mdb, childrenOffset, childrenCount);

	std::vector<uint32> children;
	Model::readArray(*ctx.mdb, ctx.offModelData + childrenOffset, childrenCount, children);

	uint32 controllerKeyOffset, controllerKeyCount;
	Model::readArrayDef(*ctx.mdb, controllerKeyOffset, controllerKeyCount);

	uint32 controllerDataOffset, controllerDataCount;
	Model::readArrayDef(*ctx.mdb, controllerDataOffset, controllerDataCount);

	std::vector<float> controllerData;
	Model::readArray(*ctx.mdb, ctx.offModelData + controllerDataOffset,
	                 controllerDataCount, controllerData);

	readNodeControllers(ctx, ctx.offModelData + controllerKeyOffset,
	                    controllerKeyCount, controllerData);

	ctx.mdb->skip(4); // Unknown

	uint32 imposterGroup = ctx.mdb->readUint32LE();
	uint32 fixedRot      = ctx.mdb->readUint32LE();

	int32 minLOD = ctx.mdb->readUint32LE();
	int32 maxLOD = ctx.mdb->readUint32LE();

	NodeType type = (NodeType) ctx.mdb->readUint32LE();
	switch (type) {
		case kNodeTypeTrimesh:
			readMesh(ctx);
			break;

		case kNodeTypeTexturePaint:
			readTexturePaint(ctx);
			break;

		default:
			break;
	}

	// Only render the highest LOD (0), or if the node is not LODing (-1)
	if ((minLOD != -1) && (maxLOD != -1) && (minLOD > 0))
		_render = false;

	for (std::vector<uint32>::const_iterator child = children.begin(); child != children.end(); ++child) {
		ModelNode_Witcher *childNode = new ModelNode_Witcher(*_model);
		ctx.nodes.push_back(childNode);

		childNode->setParent(this);

		ctx.mdb->seek(ctx.offModelData + *child);
		childNode->load(ctx);
	}
}

void ModelNode_Witcher::readMesh(Model_Witcher::ParserContext &ctx) {
	ctx.mdb->skip(4); // Function pointer
	ctx.mdb->skip(4); // Unknown

	uint32 offMeshArrays = ctx.mdb->readUint32LE();

	ctx.mdb->skip(4); // Unknown

	float boundingMin[3], boundingMax[3];

	boundingMin[0] = ctx.mdb->readIEEEFloatLE();
	boundingMin[1] = ctx.mdb->readIEEEFloatLE();
	boundingMin[2] = ctx.mdb->readIEEEFloatLE();

	boundingMax[0] = ctx.mdb->readIEEEFloatLE();
	boundingMax[1] = ctx.mdb->readIEEEFloatLE();
	boundingMax[2] = ctx.mdb->readIEEEFloatLE();

	ctx.mdb->skip(28); // Unknown

	float volFogScale = ctx.mdb->readIEEEFloatLE();

	ctx.mdb->skip(16); // Unknown

	_diffuse[0] = ctx.mdb->readIEEEFloatLE();
	_diffuse[1] = ctx.mdb->readIEEEFloatLE();
	_diffuse[2] = ctx.mdb->readIEEEFloatLE();
	_ambient[0] = ctx.mdb->readIEEEFloatLE();
	_ambient[1] = ctx.mdb->readIEEEFloatLE();
	_ambient[2] = ctx.mdb->readIEEEFloatLE();

	float textureTransRot[3];
	textureTransRot[0] = ctx.mdb->readIEEEFloatLE();
	textureTransRot[1] = ctx.mdb->readIEEEFloatLE();
	textureTransRot[2] = ctx.mdb->readIEEEFloatLE();

	_shininess = ctx.mdb->readIEEEFloatLE();

	_shadow  = ctx.mdb->readUint32LE() == 1;
	_beaming = ctx.mdb->readUint32LE() == 1;
	_render  = ctx.mdb->readUint32LE() == 1;

	_hasTransparencyHint = true;
	_transparencyHint    = ctx.mdb->readUint32LE() == 1;

	ctx.mdb->skip(4); // Unknown

	Common::UString texture[4];
	for (int t = 0; t < 4; t++) {
		texture[t] = Common::readStringFixed(*ctx.mdb, Common::kEncodingASCII, 64);

		if (texture[t] == "NULL")
			texture[t].clear();
	}

	bool tileFade = ctx.mdb->readUint32LE() == 1;

	bool controlFade   = ctx.mdb->readByte() == 1;
	bool lightMapped   = ctx.mdb->readByte() == 1;
	bool rotateTexture = ctx.mdb->readByte() == 1;

	ctx.mdb->skip(1); // Unknown

	float transparencyShift = ctx.mdb->readIEEEFloatLE();

	uint32 defaultRenderList = ctx.mdb->readUint32LE();
	uint32 preserveVColors   = ctx.mdb->readUint32LE();

	uint32 fourCC = ctx.mdb->readUint32BE();

	ctx.mdb->skip(4); // Unknown

	float depthOffset       = ctx.mdb->readIEEEFloatLE();
	float coronaCenterMult  = ctx.mdb->readIEEEFloatLE();
	float fadeStartDistance = ctx.mdb->readIEEEFloatLE();

	bool distFromScreenCenterFace = ctx.mdb->readByte() == 1;
	ctx.mdb->skip(3); // Unknown

	float enlargeStartDistance = ctx.mdb->readIEEEFloatLE();

	bool affectedByWind = ctx.mdb->readByte() == 1;
	ctx.mdb->skip(3); // Unknown

	float dampFactor = ctx.mdb->readIEEEFloatLE();

	uint32 blendGroup = ctx.mdb->readUint32LE();

	bool dayNightLightMaps = ctx.mdb->readByte() == 1;

	Common::UString dayNightTransition = Common::readStringFixed(*ctx.mdb, Common::kEncodingASCII, 200);

	bool ignoreHitCheck  = ctx.mdb->readByte() == 1;
	bool needsReflection = ctx.mdb->readByte() == 1;
	ctx.mdb->skip(1); // Unknown

	float reflectionPlaneNormal[3];
	reflectionPlaneNormal[0] = ctx.mdb->readIEEEFloatLE();
	reflectionPlaneNormal[1] = ctx.mdb->readIEEEFloatLE();
	reflectionPlaneNormal[2] = ctx.mdb->readIEEEFloatLE();

	float reflectionPlaneDistance = ctx.mdb->readIEEEFloatLE();

	bool fadeOnCameraCollision = ctx.mdb->readByte() == 1;
	bool noSelfShadow          = ctx.mdb->readByte() == 1;
	bool isReflected           = ctx.mdb->readByte() == 1;
	bool onlyReflected         = ctx.mdb->readByte() == 1;

	Common::UString lightMapName = Common::readStringFixed(*ctx.mdb, Common::kEncodingASCII, 64);

	bool canDecal            = ctx.mdb->readByte() == 1;
	bool multiBillBoard      = ctx.mdb->readByte() == 1;
	bool ignoreLODReflection = ctx.mdb->readByte() == 1;
	ctx.mdb->skip(1); // Unknown

	float detailMapScape = ctx.mdb->readIEEEFloatLE();

	ctx.offTextureInfo = ctx.mdb->readUint32LE();

	uint32 endPos = ctx.mdb->seekTo(ctx.offRawData + offMeshArrays);

	ctx.mdb->skip(4);

	uint32 vertexOffset, vertexCount;
	Model::readArrayDef(*ctx.mdb, vertexOffset, vertexCount);

	uint32 normalsOffset, normalsCount;
	Model::readArrayDef(*ctx.mdb, normalsOffset, normalsCount);

	uint32 tangentsOffset, tangentsCount;
	Model::readArrayDef(*ctx.mdb, tangentsOffset, tangentsCount);

	uint32 biNormalsOffset, biNormalsCount;
	Model::readArrayDef(*ctx.mdb, biNormalsOffset, biNormalsCount);

	uint32 tVertsOffset[4], tVertsCount[4];
	for (uint t = 0; t < 4; t++)
		Model::readArrayDef(*ctx.mdb, tVertsOffset[t], tVertsCount[t]);

	uint32 unknownOffset, unknownCount;
	Model::readArrayDef(*ctx.mdb, unknownOffset, unknownCount);

	uint32 facesOffset, facesCount;
	Model::readArrayDef(*ctx.mdb, facesOffset, facesCount);

	if (ctx.fileVersion == 133)
		ctx.offTexData = ctx.mdb->readUint32LE();


	if ((vertexCount == 0) || (facesCount == 0)) {
		ctx.mdb->seekTo(endPos);
		return;
	}

	std::vector<Common::UString> textures;
	readTextures(ctx, textures);

	evaluateTextures(4, textures, texture, tVertsCount, dayNightLightMaps, lightMapName);

	loadTextures(textures);

	uint texCount = textures.size();

	// Read vertices

	GLsizei vpsize = 3;
	GLsizei vnsize = 3;
	GLsizei vtsize = 2;
	uint32 vertexSize = (vpsize + vnsize + vtsize * texCount) * sizeof(float);
	_vertexBuffer.setSize(vertexCount, vertexSize);

	float *vertexData = (float *) _vertexBuffer.getData();
	VertexDecl vertexDecl;

	VertexAttrib vp;
	vp.index = VPOSITION;
	vp.size = vpsize;
	vp.type = GL_FLOAT;
	vp.stride = 0;
	vp.pointer = vertexData;
	vertexDecl.push_back(vp);

	VertexAttrib vn;
	vn.index = VNORMAL;
	vn.size = vnsize;
	vn.type = GL_FLOAT;
	vn.stride = 0;
	vn.pointer = vertexData + vpsize * vertexCount;
	vertexDecl.push_back(vn);

	VertexAttrib vt[4];
	for (uint t = 0; t < texCount; t++) {
		vt[t].index = VTCOORD + t;
		vt[t].size = vtsize;
		vt[t].type = GL_FLOAT;
		vt[t].stride = 0;
		vt[t].pointer = vertexData + (vpsize + vnsize + t * vtsize) * vertexCount;
		vertexDecl.push_back(vt[t]);
	}

	_vertexBuffer.setVertexDecl(vertexDecl);

	// Read vertex position
	ctx.mdb->seekTo(ctx.offRawData + vertexOffset);
	float *v = (float *) vp.pointer;
	for (uint32 i = 0; i < vertexCount; i++) {
		*v++ = ctx.mdb->readIEEEFloatLE();
		*v++ = ctx.mdb->readIEEEFloatLE();
		*v++ = ctx.mdb->readIEEEFloatLE();
	}

	// Read vertex normals
	assert(normalsCount == vertexCount);
	ctx.mdb->seekTo(ctx.offRawData + normalsOffset);
	v = (float *) vn.pointer;
	for (uint32 i = 0; i < normalsCount; i++) {
		*v++ = ctx.mdb->readIEEEFloatLE();
		*v++ = ctx.mdb->readIEEEFloatLE();
		*v++ = ctx.mdb->readIEEEFloatLE();
	}

	// Read texture coordinates
	for (uint t = 0; t < texCount; t++) {

		ctx.mdb->seekTo(ctx.offRawData + tVertsOffset[t]);
		v = (float *) vt[t].pointer;
		for (uint32 i = 0; i < tVertsCount[t]; i++) {
			if (i < tVertsCount[t]) {
				*v++ = ctx.mdb->readIEEEFloatLE();
				*v++ = ctx.mdb->readIEEEFloatLE();
			} else {
				*v++ = 0.0;
				*v++ = 0.0;
			}
		}
	}


	// Read faces

	_indexBuffer.setSize(facesCount * 3, sizeof(uint32), GL_UNSIGNED_INT);

	ctx.mdb->seekTo(ctx.offRawData + facesOffset);
	uint32 *f = (uint32 *) _indexBuffer.getData();
	for (uint32 i = 0; i < facesCount; i++) {
		ctx.mdb->skip(4 * 4 + 4);

		if (ctx.fileVersion == 133)
			ctx.mdb->skip(3 * 4);

		// Vertex indices
		*f++ = ctx.mdb->readUint32LE();
		*f++ = ctx.mdb->readUint32LE();
		*f++ = ctx.mdb->readUint32LE();

		if (ctx.fileVersion == 133)
			ctx.mdb->skip(4);
	}

	createBound();

	ctx.mdb->seekTo(endPos);
}

void ModelNode_Witcher::readTexturePaint(Model_Witcher::ParserContext &ctx) {
	uint32 layersOffset, layersCount;
	Model::readArrayDef(*ctx.mdb, layersOffset, layersCount);

	ctx.mdb->skip(28); // Unknown

	uint32 offMeshArrays = ctx.mdb->readUint32LE();

	uint32 sectorID0 = ctx.mdb->readUint32LE();
	uint32 sectorID1 = ctx.mdb->readUint32LE();
	uint32 sectorID2 = ctx.mdb->readUint32LE();
	uint32 sectorID3 = ctx.mdb->readUint32LE();

	float boundingMin[3], boundingMax[3];

	boundingMin[0] = ctx.mdb->readIEEEFloatLE();
	boundingMin[1] = ctx.mdb->readIEEEFloatLE();
	boundingMin[2] = ctx.mdb->readIEEEFloatLE();

	boundingMax[0] = ctx.mdb->readIEEEFloatLE();
	boundingMax[1] = ctx.mdb->readIEEEFloatLE();
	boundingMax[2] = ctx.mdb->readIEEEFloatLE();

	_diffuse[0] = ctx.mdb->readIEEEFloatLE();
	_diffuse[1] = ctx.mdb->readIEEEFloatLE();
	_diffuse[2] = ctx.mdb->readIEEEFloatLE();
	_ambient[0] = ctx.mdb->readIEEEFloatLE();
	_ambient[1] = ctx.mdb->readIEEEFloatLE();
	_ambient[2] = ctx.mdb->readIEEEFloatLE();

	float textureTransRot[3];
	textureTransRot[0] = ctx.mdb->readIEEEFloatLE();
	textureTransRot[1] = ctx.mdb->readIEEEFloatLE();
	textureTransRot[2] = ctx.mdb->readIEEEFloatLE();

	_shadow = ctx.mdb->readUint32LE() == 1;
	_render = ctx.mdb->readUint32LE() == 1;

	bool tileFade = ctx.mdb->readUint32LE() == 1;

	bool controlFade   = ctx.mdb->readByte() == 1;
	bool lightMapped   = ctx.mdb->readByte() == 1;
	bool rotateTexture = ctx.mdb->readByte() == 1;
	ctx.mdb->skip(1); // Unknown

	float transparencyShift = ctx.mdb->readIEEEFloatLE();

	uint32 defaultRenderList = ctx.mdb->readUint32LE();
	uint32 fourCC            = ctx.mdb->readUint32BE();

	ctx.mdb->skip(4); // Unknown

	float depthOffset = ctx.mdb->readIEEEFloatLE();

	uint32 blendGroup = ctx.mdb->readUint32LE();

	bool dayNightLightMaps = ctx.mdb->readByte() == 1;

	Common::UString dayNightTransition = Common::readStringFixed(*ctx.mdb, Common::kEncodingASCII, 200);

	bool ignoreHitCheck  = ctx.mdb->readByte() == 1;
	bool needsReflection = ctx.mdb->readByte() == 1;
	ctx.mdb->skip(1); // Unknown

	float reflectionPlaneNormal[3];
	reflectionPlaneNormal[0] = ctx.mdb->readIEEEFloatLE();
	reflectionPlaneNormal[1] = ctx.mdb->readIEEEFloatLE();
	reflectionPlaneNormal[2] = ctx.mdb->readIEEEFloatLE();

	float reflectionPlaneDistance = ctx.mdb->readIEEEFloatLE();

	bool fadeOnCameraCollision = ctx.mdb->readByte() == 1;
	bool noSelfShadow          = ctx.mdb->readByte() == 1;
	bool isReflected           = ctx.mdb->readByte() == 1;
	ctx.mdb->skip(1); // Unknown

	float detailMapScape = ctx.mdb->readIEEEFloatLE();

	bool onlyReflected = ctx.mdb->readByte() == 1;

	Common::UString lightMapName = Common::readStringFixed(*ctx.mdb, Common::kEncodingASCII, 64);

	bool canDecal            = ctx.mdb->readByte() == 1;
	bool ignoreLODReflection = ctx.mdb->readByte() == 1;
	bool enableSpecular      = ctx.mdb->readByte() == 1;


	uint32 endPos = ctx.mdb->seekTo(ctx.offRawData + offMeshArrays);

	ctx.mdb->skip(4);

	uint32 vertexOffset, vertexCount;
	Model::readArrayDef(*ctx.mdb, vertexOffset, vertexCount);

	uint32 normalsOffset, normalsCount;
	Model::readArrayDef(*ctx.mdb, normalsOffset, normalsCount);

	uint32 tangentsOffset, tangentsCount;
	Model::readArrayDef(*ctx.mdb, tangentsOffset, tangentsCount);

	uint32 biNormalsOffset, biNormalsCount;
	Model::readArrayDef(*ctx.mdb, biNormalsOffset, biNormalsCount);

	uint32 tVertsOffset[4], tVertsCount[4];
	for (uint t = 0; t < 4; t++)
		Model::readArrayDef(*ctx.mdb, tVertsOffset[t], tVertsCount[t]);

	uint32 unknownOffset, unknownCount;
	Model::readArrayDef(*ctx.mdb, unknownOffset, unknownCount);

	uint32 facesOffset, facesCount;
	Model::readArrayDef(*ctx.mdb, facesOffset, facesCount);

	if ((vertexCount == 0) || (facesCount == 0)) {
		ctx.mdb->seekTo(endPos);
		return;
	}

	std::vector<TexturePaintLayer> layers;
	layers.resize(layersCount);

	for (uint32 l = 0; l < layersCount; l++) {
		ctx.mdb->seekTo(ctx.offRawData + layersOffset + l * 52);

		layers[l].hasTexture = ctx.mdb->readByte() == 1;
		if (!layers[l].hasTexture)
			continue;

		ctx.mdb->skip(3); // Unknown
		ctx.mdb->skip(4); // Offset to material

		layers[l].texture = Common::readStringFixed(*ctx.mdb, Common::kEncodingASCII, 32);

		uint32 weightsOffset, weightsCount;
		Model::readArrayDef(*ctx.mdb, weightsOffset, weightsCount);

		ctx.mdb->seekTo(ctx.offRawData + weightsOffset);
		layers[l].weights.resize(weightsCount);

		for (std::vector<float>::iterator w = layers[l].weights.begin(); w != layers[l].weights.end(); ++w)
			*w = ctx.mdb->readIEEEFloatLE();
	}

	std::vector<Common::UString> textures;
	textures.push_back(lightMapName);

	evaluateTextures(1, textures, 0, tVertsCount, dayNightLightMaps, lightMapName);

	loadTextures(textures);

	uint texCount = textures.size();

	// Read vertices

	GLsizei vpsize = 3;
	GLsizei vnsize = 3;
	GLsizei vtsize = 2;
	uint32 vertexSize = (vpsize + vnsize + vtsize * texCount) * sizeof(float);
	_vertexBuffer.setSize(vertexCount, vertexSize);

	float *vertexData = (float *) _vertexBuffer.getData();
	VertexDecl vertexDecl;

	VertexAttrib vp;
	vp.index = VPOSITION;
	vp.size = vpsize;
	vp.type = GL_FLOAT;
	vp.stride = 0;
	vp.pointer = vertexData;
	vertexDecl.push_back(vp);

	VertexAttrib vn;
	vn.index = VNORMAL;
	vn.size = vnsize;
	vn.type = GL_FLOAT;
	vn.stride = 0;
	vn.pointer = vertexData + vpsize * vertexCount;
	vertexDecl.push_back(vn);

	VertexAttrib vt[4];
	for (uint t = 0; t < texCount; t++) {
		vt[t].index = VTCOORD + t;
		vt[t].size = vtsize;
		vt[t].type = GL_FLOAT;
		vt[t].stride = 0;
		vt[t].pointer = vertexData + (vpsize + vnsize + t * vtsize) * vertexCount;
		vertexDecl.push_back(vt[t]);
	}

	_vertexBuffer.setVertexDecl(vertexDecl);

	// Read vertex position
	ctx.mdb->seekTo(ctx.offRawData + vertexOffset);
	float *v = (float *) vp.pointer;
	for (uint32 i = 0; i < vertexCount; i++) {
		*v++ = ctx.mdb->readIEEEFloatLE();
		*v++ = ctx.mdb->readIEEEFloatLE();
		*v++ = ctx.mdb->readIEEEFloatLE();
	}

	// Read vertex normals
	assert(normalsCount == vertexCount);
	ctx.mdb->seekTo(ctx.offRawData + normalsOffset);
	v = (float *) vn.pointer;
	for (uint32 i = 0; i < normalsCount; i++) {
		*v++ = ctx.mdb->readIEEEFloatLE();
		*v++ = ctx.mdb->readIEEEFloatLE();
		*v++ = ctx.mdb->readIEEEFloatLE();
	}

	// Read texture coordinates
	for (uint t = 0; t < texCount; t++) {

		ctx.mdb->seekTo(ctx.offRawData + tVertsOffset[t]);
		v = (float *) vt[t].pointer;
		for (uint32 i = 0; i < tVertsCount[t]; i++) {
			if (i < tVertsCount[t]) {
				*v++ = ctx.mdb->readIEEEFloatLE();
				*v++ = ctx.mdb->readIEEEFloatLE();
			} else {
				*v++ = 0.0;
				*v++ = 0.0;
			}
		}
	}


	// Read faces

	_indexBuffer.setSize(facesCount * 3, sizeof(uint32), GL_UNSIGNED_INT);

	ctx.mdb->seekTo(ctx.offRawData + facesOffset);
	uint32 *f = (uint32 *) _indexBuffer.getData();
	for (uint32 i = 0; i < facesCount; i++) {
		// Vertex indices
		*f++ = ctx.mdb->readUint32LE();
		*f++ = ctx.mdb->readUint32LE();
		*f++ = ctx.mdb->readUint32LE();

		ctx.mdb->skip(68); // Unknown
	}

	createBound();

	ctx.mdb->seekTo(endPos);
}

void ModelNode_Witcher::readTextures(Model_Witcher::ParserContext &ctx,
                                     std::vector<Common::UString> &textures) {

	uint32 offset;
	if (ctx.fileVersion == 133)
		offset = ctx.offRawData + ctx.offTexData;
	else
		offset = ctx.offTexData + ctx.offTextureInfo;

	ctx.mdb->seek(offset);

	uint32 textureCount = ctx.mdb->readUint32LE();
	uint32 offTexture   = ctx.mdb->readUint32LE();

	std::vector<Common::UString> textureLine;
	textureLine.resize(textureCount);
	for (std::vector<Common::UString>::iterator line = textureLine.begin(); line != textureLine.end(); ++line) {
		*line = Common::readStringLine(*ctx.mdb, Common::kEncodingASCII);
		ctx.mdb->skip(1);

		line->trim();
	}

	textures.resize(4);

	int hasShaderTex = false;

	for (std::vector<Common::UString>::const_iterator line = textureLine.begin(); line != textureLine.end(); ++line) {
		int s = -1;
		int n =  0;

		if        (line->beginsWith("texture texture0 ")) {
			s = 17;
			n =  0 + (hasShaderTex ? 1 : 0);
		} else if (line->beginsWith("texture texture1 ")) {
			s = 17;
			n =  1 + (hasShaderTex ? 1 : 0);
		} else if (line->beginsWith("texture texture2 ")) {
			s = 17;
			n =  2 + (hasShaderTex ? 1 : 0);
		} else if (line->beginsWith("texture texture3 ")) {
			s = 17;
			n =  3;
		} else if (line->beginsWith("texture tex ")) {
			s = 12;
			n =  0 + (hasShaderTex ? 1 : 0);
		} else if (line->beginsWith("shader ")) {
			hasShaderTex = true;

			Common::UString shader = line->substr(line->getPosition(7), line->end());
			if ((shader == "dadd_al_mul_alp") ||
			    (shader == "corona") ||
			    (shader == "normalmap") ||
			    (shader == "norm_env_rim_ao") ||
			    (shader == "transparency_2ps") ||
			    (shader == "skin_n_rim_ao"))
				hasShaderTex = false;
		}

		if (s != -1)
			textures[n] = line->substr(line->getPosition(s), line->end());
	}

}

void ModelNode_Witcher::evaluateTextures(int n, std::vector<Common::UString> &textures,
		const Common::UString *staticTextures, const uint32 *tVertsCount,
		bool lightMapDayNight, const Common::UString &lightMapName) {

	textures.resize(n);

	for (int t = 0; t < n; t++) {
		if (textures[t].empty() && staticTextures)
			textures[t] = staticTextures[t];

		if (tVertsCount[t] == 0)
			textures[t].clear();

		if (textures[t].empty())
			continue;

		if (lightMapDayNight && (textures[t] == lightMapName)) {
			// Day (dzień)
			if      (ResMan.hasResource(textures[t] + "!d", ::Aurora::kResourceImage))
				textures[t] += "!d";
			// Morning (rano)
			else if (ResMan.hasResource(textures[t] + "!r", ::Aurora::kResourceImage))
				textures[t] += "!r";
			// Noon (południe)
			else if (ResMan.hasResource(textures[t] + "!p", ::Aurora::kResourceImage))
				textures[t] += "!p";
			// Evening (wieczór)
			else if (ResMan.hasResource(textures[t] + "!w", ::Aurora::kResourceImage))
				textures[t] += "!w";
			// Night (noc)
			else if (ResMan.hasResource(textures[t] + "!n", ::Aurora::kResourceImage))
				textures[t] += "!n";
			else
				textures[t].clear();
		}
	}

	while (!textures.empty() && textures.back().empty())
		textures.pop_back();
}

void ModelNode_Witcher::readNodeControllers(Model_Witcher::ParserContext &ctx,
		uint32 offset, uint32 count, std::vector<float> &data) {

	uint32 pos = ctx.mdb->seekTo(offset);

	// TODO: readNodeControllers: Implement this properly :P

	for (uint32 i = 0; i < count; i++) {
		uint32 type        = ctx.mdb->readUint32LE();
		uint16 rowCount    = ctx.mdb->readUint16LE();
		uint16 timeIndex   = ctx.mdb->readUint16LE();
		uint16 dataIndex   = ctx.mdb->readUint16LE();
		uint8  columnCount = ctx.mdb->readByte();
		ctx.mdb->skip(1);

		if (rowCount == 0xFFFF)
			// TODO: Controller row count = 0xFFFF
			continue;

		if        (type == kNodeControllerTypePosition) {
			if (columnCount != 3)
				throw Common::Exception("Position controller with %d values", columnCount);

			_position[0] = data[dataIndex + 0];
			_position[1] = data[dataIndex + 1];
			_position[2] = data[dataIndex + 2];

		} else if (type == kNodeControllerTypeOrientation) {
			if (columnCount != 4)
				throw Common::Exception("Orientation controller with %d values", columnCount);

			_orientation[0] = data[dataIndex + 0];
			_orientation[1] = data[dataIndex + 1];
			_orientation[2] = data[dataIndex + 2];
			_orientation[3] = Common::rad2deg(acos(data[dataIndex + 3]) * 2.0);
		}

	}

	ctx.mdb->seekTo(pos);
}

} // End of namespace Aurora

} // End of namespace Graphics<|MERGE_RESOLUTION|>--- conflicted
+++ resolved
@@ -22,19 +22,11 @@
  *  Loading MDB files found in The Witcher
  */
 
-<<<<<<< HEAD
-#ifndef _MSC_VER
-// Disable the "unused variable" warnings while most stuff is still stubbed
-#pragma GCC diagnostic ignored "-Wunused-variable"
-#pragma GCC diagnostic ignored "-Wunused-but-set-variable"
-#endif
-=======
 /* Based in parts on the binary MDL specs by Torlack
  * (<https://github.com/xoreos/xoreos-docs/tree/master/specs/torlack>)
  * and the code of Michael_DarkAngel's twMax importer script
  * (<http://www.tbotr.net/modules.php?mod=Downloads&op=download&sid=3&ssid=3&dlid=19>).
  */
->>>>>>> e6eec3fb
 
 #include "src/common/error.h"
 #include "src/common/maths.h"
